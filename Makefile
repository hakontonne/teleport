--- conflicted
+++ resolved
@@ -757,18 +757,11 @@
 	# update modules in root directory
 	go mod tidy
 	go mod vendor
-<<<<<<< HEAD
 	# delete the vendored api package.
-	rm -rf vendor/github.com/gravitational/teleport/api
 	# create a symlink to the the original api package - /api or /api/vX if X > 1
 	if [ $(shell echo $(VERSION) | cut -d "." -f1) -gt 1 ]; then mkdir -p vendor/github.com/gravitational/teleport/api; fi
-	ln -s -r $(shell readlink -f api) vendor/github.com/gravitational/teleport/api/v7
-=======
-	# delete the vendored api package. In its place
-	# create a symlink to the the original api package
-	rm -r vendor/github.com/gravitational/teleport/api
-	ln -s -r $(shell readlink -f api) vendor/github.com/gravitational/teleport
->>>>>>> da3c3dcc
+	ln -s -r $(shell readlink -f api) vendor/github.com/gravitational/teleport/api
+
 
 # update-webassets updates the minified code in the webassets repo using the latest webapps
 # repo and creates a PR in the teleport repo to update webassets submodule.
